# -*- coding: utf-8 -*-

require 'fluent/plugin/bigquery/version'

require 'fluent/mixin/config_placeholders'
require 'fluent/mixin/plaintextformatter'

## TODO: load implementation
# require 'fluent/plugin/bigquery/load_request_body_wrapper'

module Fluent
  ### TODO: error classes for each api error responses
  # class BigQueryAPIError < StandardError
  # end

  class BigQueryOutput < BufferedOutput
    Fluent::Plugin.register_output('bigquery', self)

    # https://developers.google.com/bigquery/browser-tool-quickstart
    # https://developers.google.com/bigquery/bigquery-api-quickstart

    config_set_default :buffer_type, 'lightening'

    config_set_default :flush_interval, 0.25
    config_set_default :try_flush_interval, 0.05

    config_set_default :buffer_chunk_records_limit, 500
    config_set_default :buffer_chunk_limit, 1000000
    config_set_default :buffer_queue_limit, 1024

    ### for loads
    ### TODO: different default values for buffering between 'load' and insert
    # config_set_default :flush_interval, 1800 # 30min => 48 imports/day
    # config_set_default :buffer_chunk_limit, 1000**4 # 1.0*10^12 < 1TB (1024^4)

    ### OAuth credential
    # config_param :client_id, :string
    # config_param :client_secret, :string

    # Available methods are:
    # * private_key -- Use service account credential
    # * compute_engine -- Use access token available in instances of ComputeEngine
    config_param :auth_method, :string, default: 'private_key'

    ### Service Account credential
    config_param :email, :string, default: nil
    config_param :private_key_path, :string, default: nil
    config_param :private_key_passphrase, :string, default: 'notasecret'

    # see as simple reference
    #   https://github.com/abronte/BigQuery/blob/master/lib/bigquery.rb
    config_param :project, :string

    # dataset_name
    #   The name can be up to 1,024 characters long, and consist of A-Z, a-z, 0-9, and the underscore,
    #   but it cannot start with a number or underscore, or have spaces.
    config_param :dataset, :string

    # table_id
    #   In Table ID, enter a name for your new table. Naming rules are the same as for your dataset.
<<<<<<< HEAD
    config_param :table, :string, :default => nil
    config_param :tables, :string, :default => nil

    config_param :auto_create_table, :bool, :default => false

    config_param :schema_path, :string, :default => nil
    config_param :fetch_schema, :bool, :default => false
    config_param :field_string,  :string, :default => nil
    config_param :field_integer, :string, :default => nil
    config_param :field_float,   :string, :default => nil
    config_param :field_boolean, :string, :default => nil
    config_param :field_timestamp, :string, :default => nil
=======
    config_param :table, :string, default: nil
    config_param :tables, :string, default: nil

    config_param :schema_path, :string, default: nil
    config_param :fetch_schema, :bool, default: false
    config_param :field_string,  :string, default: nil
    config_param :field_integer, :string, default: nil
    config_param :field_float,   :string, default: nil
    config_param :field_boolean, :string, default: nil
    config_param :field_timestamp, :string, default: nil
>>>>>>> 3ab28c96
    ### TODO: record field stream inserts doesn't works well?
    ###  At table creation, table type json + field type record -> field type validation fails
    ###  At streaming inserts, schema cannot be specified
    # config_param :field_record,  :string, defualt: nil
    # config_param :optional_data_field, :string, default: nil

    config_param :time_format, :string, default: nil
    config_param :localtime, :bool, default: nil
    config_param :utc, :bool, default: nil
    config_param :time_field, :string, default: nil

    config_param :insert_id_field, :string, default: nil

    config_param :method, :string, default: 'insert' # or 'load' # TODO: not implemented now

    config_param :load_size_limit, :integer, default: 1000**4 # < 1TB (1024^4) # TODO: not implemented now
    ### method: 'load'
    #   https://developers.google.com/bigquery/loading-data-into-bigquery
    # Maximum File Sizes:
    # File Type   Compressed   Uncompressed
    # CSV         1 GB         With new-lines in strings: 4 GB
    #                          Without new-lines in strings: 1 TB
    # JSON        1 GB         1 TB

    config_param :row_size_limit, :integer, default: 100*1000 # < 100KB # configurable in google ?
    # config_param :insert_size_limit, :integer, default: 1000**2 # < 1MB
    # config_param :rows_per_second_limit, :integer, default: 1000 # spike limit
    ### method: ''Streaming data inserts support
    #  https://developers.google.com/bigquery/streaming-data-into-bigquery#usecases
    # Maximum row size: 100 KB
    # Maximum data size of all rows, per insert: 1 MB
    # Maximum rows per second: 100 rows per second, per table, with allowed and occasional bursts of up to 1,000 rows per second.
    #                          If you exceed 100 rows per second for an extended period of time, throttling might occur.
    ### Toooooooooooooo short/small per inserts and row!

    ### Table types
    # https://developers.google.com/bigquery/docs/tables
    #
    # type - The following data types are supported; see Data Formats for details on each data type:
    # STRING
    # INTEGER
    # FLOAT
    # BOOLEAN
    # RECORD A JSON object, used when importing nested records. This type is only available when using JSON source files.
    #
    # mode - Whether a field can be null. The following values are supported:
    # NULLABLE - The cell can be null.
    # REQUIRED - The cell cannot be null.
    # REPEATED - Zero or more repeated simple or nested subfields. This mode is only supported when using JSON source files.

    def initialize
      super
      require 'json'
      require 'google/api_client'
      require 'google/api_client/client_secrets'
      require 'google/api_client/auth/installed_app'
      require 'google/api_client/auth/compute_service_account'
    end

    # Define `log` method for v0.10.42 or earlier
    unless method_defined?(:log)
      define_method("log") { $log }
    end

    def configure(conf)
      super

      case @auth_method
      when 'private_key'
        unless @email && @private_key_path
          raise Fluent::ConfigError, "'email' and 'private_key_path' must be specified if auth_method == 'private_key'"
        end
      when 'compute_engine'
        # Do nothing
      else
        raise Fluent::ConfigError, "unrecognized 'auth_method': #{@auth_method}"
      end

      unless @table.nil? ^ @tables.nil?
        raise Fluent::ConfigError, "'table' or 'tables' must be specified, and both are invalid"
      end

      @tablelist = @tables ? @tables.split(',') : [@table]

      @fields = RecordSchema.new('record')
      if @schema_path
        @fields.load_schema(JSON.parse(File.read(@schema_path)))
      end

      types = %w(string integer float boolean timestamp)
      types.each do |type|
        raw_fields = instance_variable_get("@field_#{type}")
        next unless raw_fields
        raw_fields.split(',').each do |field|
          @fields.register_field field.strip, type.to_sym
        end
      end

      @localtime = false if @localtime.nil? && @utc

      @timef = TimeFormatter.new(@time_format, @localtime)

      if @time_field
        keys = @time_field.split('.')
        last_key = keys.pop
        @add_time_field = ->(record, time) {
          keys.inject(record) { |h, k| h[k] ||= {} }[last_key] = @timef.format(time)
          record
        }
      else
        @add_time_field = ->(record, time) { record }
      end

      if @insert_id_field
        insert_id_keys = @insert_id_field.split('.')
        @get_insert_id = ->(record) {
          insert_id_keys.inject(record) {|h, k| h[k] }
        }
      else
        @get_insert_id = nil
      end
    end

    def start
      super

      @bq = client.discovered_api("bigquery", "v2") # TODO: refresh with specified expiration
      @cached_client = nil
      @cached_client_expiration = nil

      @tables_queue = @tablelist.dup.shuffle
      @tables_mutex = Mutex.new

      fetch_schema() if @fetch_schema
    end

    def client
      return @cached_client if @cached_client && @cached_client_expiration > Time.now

      client = Google::APIClient.new(
        application_name: 'Fluentd BigQuery plugin',
        application_version: Fluent::BigQueryPlugin::VERSION
      )

      case @auth_method
      when 'private_key'
        key = Google::APIClient::PKCS12.load_key( @private_key_path, @private_key_passphrase )
        asserter = Google::APIClient::JWTAsserter.new(
          @email,
          "https://www.googleapis.com/auth/bigquery",
          key
        )
        # refresh_auth
        client.authorization = asserter.authorize

      when 'compute_engine'
        auth = Google::APIClient::ComputeServiceAccount.new
        auth.fetch_access_token!
        client.authorization = auth

      else
        raise ConfigError, "Unknown auth method: #{@auth_method}"
      end

      @cached_client_expiration = Time.now + 1800
      @cached_client = client
    end

    def generate_table_id(table_id_format, current_time)
      current_time.strftime(table_id_format)
    end

    def create_table(table_id)
      res = client().execute(
        :api_method => @bq.tables.insert,
        :parameters => {
          'projectId' => @project,
          'datasetId' => @dataset,
        },
        :body_object => {
          'tableReference' => {
            'tableId' => table_id,
          },
          'schema' => {
            'fields' => @fields.to_a,
          },
        }
      )
      unless res.success?
        # api_error? -> client cache clear
        @cached_client = nil

        message = res.body
        if res.body =~ /^\{/
          begin
            res_obj = JSON.parse(res.body)
            message = res_obj['error']['message'] || res.body
          rescue => e
            log.warn "Parse error: google api error response body", :body => res.body
          end
          if res_obj and res_obj['code'] == 409 and /Already Exists:/ =~ message
            # ignore 'Already Exists' error
            return
          end
        end
        log.error "tables.insert API", :project_id => @project, :dataset => @dataset, :table => table_id, :code => res.status, :message => message
        raise "failed to create table in bigquery" # TODO: error class
      end
    end

    def insert(table_id_format, rows)
      table_id = generate_table_id(table_id_format, Time.at(Fluent::Engine.now))
      res = client().execute(
        api_method: @bq.tabledata.insert_all,
        parameters: {
          'projectId' => @project,
          'datasetId' => @dataset,
          'tableId' => table_id,
        },
        body_object: {
          "rows" => rows
        }
      )
      unless res.success?
        # api_error? -> client cache clear
        @cached_client = nil
<<<<<<< HEAD

        message = res.body
        if res.body =~ /^\{/
          begin
            res_obj = JSON.parse(res.body)
            message = res_obj['error']['message'] || res.body
          rescue => e
            log.warn "Parse error: google api error response body", :body => res.body
          end
          if @auto_create_table and res_obj and res_obj['error']['code'] == 404 and /Not Found: Table/ =~ message.to_s
            # Table Not Found: Auto Create Table
            create_table(table_id)
          end
        end
        log.error "tabledata.insertAll API", :project_id => @project, :dataset => @dataset, :table => table_id, :code => res.status, :message => message
=======
        message = extract_error_message(res.body)
        log.error "tabledata.insertAll API", project_id: @project, dataset: @dataset, table: table_id, code: res.status, message: message
>>>>>>> 3ab28c96
        raise "failed to insert into bigquery" # TODO: error class
      end
    end

    def load
      # https://developers.google.com/bigquery/loading-data-into-bigquery#loaddatapostrequest
      raise NotImplementedError # TODO
    end

    def format_stream(tag, es)
      super
      buf = ''
      es.each do |time, record|
        row = @fields.format(@add_time_field.call(record, time))
        unless row.empty?
          row = {"json" => row}
          row['insertId'] = @get_insert_id.call(record) if @get_insert_id
          buf << row.to_msgpack
        end
      end
      buf
    end

    def write(chunk)
      rows = []
      chunk.msgpack_each do |row_object|
        # TODO: row size limit
        rows << row_object
      end

      # TODO: method

      insert_table = @tables_mutex.synchronize do
        t = @tables_queue.shift
        @tables_queue.push t
        t
      end
      insert(insert_table, rows)
    end

    def fetch_schema
      table_id_format = @tablelist[0]
      table_id = generate_table_id(table_id_format, Time.at(Fluent::Engine.now))
      res = client.execute(
        api_method: @bq.tables.get,
        parameters: {
          'projectId' => @project,
          'datasetId' => @dataset,
          'tableId' => table_id,
        }
      )

      unless res.success?
        # api_error? -> client cache clear
        @cached_client = nil
        message = extract_error_message(res.body)
        log.error "tables.get API", project_id: @project, dataset: @dataset, table: table_id, code: res.status, message: message
        raise "failed to fetch schema from bigquery" # TODO: error class
      end

      res_obj = JSON.parse(res.body)
      schema = res_obj['schema']['fields']
      log.debug "Load schema from BigQuery: #{@project}:#{@dataset}.#{table_id} #{schema}"
      @fields.load_schema(schema, false)
    end

    # def client_oauth # not implemented
    #   raise NotImplementedError, "OAuth needs browser authentication..."
    #
    #   client = Google::APIClient.new(
    #     application_name: 'Example Ruby application',
    #     application_version: '1.0.0'
    #   )
    #   bigquery = client.discovered_api('bigquery', 'v2')
    #   flow = Google::APIClient::InstalledAppFlow.new(
    #     client_id: @client_id
    #     client_secret: @client_secret
    #     scope: ['https://www.googleapis.com/auth/bigquery']
    #   )
    #   client.authorization = flow.authorize # browser authentication !
    #   client
    # end

    def extract_error_message(response_body)
      return response_body unless response_body =~ /^\{/
      JSON.parse(response_body)['error']['message'] || response_body
    rescue
      log.warn "Parse error: google api error response body", body: response_body
      response_body
    end

    class FieldSchema
      def initialize(name, mode = :nullable)
        unless [:nullable, :required, :repeated].include?(mode)
          raise ConfigError, "Unrecognized mode for #{name}: #{mode}"
        end
        ### https://developers.google.com/bigquery/docs/tables
        # Each field has the following properties:
        #
        # name - The name must contain only letters (a-z, A-Z), numbers (0-9), or underscores (_), 
        #        and must start with a letter or underscore. The maximum length is 128 characters.
        #        https://cloud.google.com/bigquery/docs/reference/v2/tables#schema.fields.name
        unless name =~ /^[_A-Za-z][_A-Za-z0-9]{,127}$/
          raise Fluent::ConfigError, "invalid bigquery field name: '#{name}'"
        end

        @name = name
        @mode = mode
      end

      attr_reader :name, :mode

      def format(value)
        case @mode
        when :nullable
          format_one(value) unless value.nil?
        when :required
          raise "Required field #{name} cannot be null" if value.nil?
          format_one(value)
        when :repeated
          value.nil? ? [] : value.map {|v| format_one(v) }
        end
      end

      def format_one(value)
        raise NotImplementedError, "Must implement in a subclass" 
      end

      def to_h
        {
          'name' => name,
          'type' => type.to_s.upcase,
          'mode' => mode.to_s.upcase,
        }
      end
    end

    class StringFieldSchema < FieldSchema
      def type
        :string
      end

      def format_one(value)
        value.to_s
      end
    end

    class IntegerFieldSchema < FieldSchema
      def type
        :integer
      end

      def format_one(value)
        value.to_i
      end
    end

    class FloatFieldSchema < FieldSchema
      def type
        :float
      end

      def format_one(value)
        value.to_f
      end
    end

    class BooleanFieldSchema < FieldSchema
      def type
        :boolean
      end

      def format_one(value)
        !!value
      end
    end

    class TimestampFieldSchema < FieldSchema
      def type
        :timestamp
      end

      def format_one(value)
        value
      end
    end

    class RecordSchema < FieldSchema
      FIELD_TYPES = {
        string: StringFieldSchema,
        integer: IntegerFieldSchema,
        float: FloatFieldSchema,
        boolean: BooleanFieldSchema,
        timestamp: TimestampFieldSchema,
        record: RecordSchema
      }.freeze

      def initialize(name, mode = :nullable)
        super(name, mode)
        @fields = {}
      end

      def type
        :record
      end

      def [](name)
        @fields[name]
      end

      def to_a
        @fields.map do |_, field_schema|
          field_schema.to_h
        end
      end

      def to_h
        {
          'name' => name,
          'type' => type.to_s.upcase,
          'mode' => mode.to_s.upcase,
          'fields' => self.to_a,
        }
      end

      def load_schema(schema, allow_overwrite=true)
        schema.each do |field|
          raise ConfigError, 'field must have type' unless field.key?('type')

          name = field['name']
          mode = (field['mode'] || 'nullable').downcase.to_sym

          type = field['type'].downcase.to_sym
          field_schema_class = FIELD_TYPES[type]
          raise ConfigError, "Invalid field type: #{field['type']}" unless field_schema_class

          next if @fields.key?(name) and !allow_overwrite

          field_schema = field_schema_class.new(name, mode)
          @fields[name] = field_schema
          if type == :record
            raise ConfigError, "record field must have fields" unless field.key?('fields')
            field_schema.load_schema(field['fields'], allow_overwrite)
          end
        end
      end

      def register_field(name, type)
        if @fields.key?(name) and @fields[name].type != :timestamp
          raise ConfigError, "field #{name} is registered twice"
        end
        if name[/\./]
          recordname = $`
          fieldname = $'
          register_record_field(recordname)
          @fields[recordname].register_field(fieldname, type)
        else
          schema = FIELD_TYPES[type]
          raise ConfigError, "[Bug] Invalid field type #{type}" unless schema
          @fields[name] = schema.new(name)
        end
      end

      def format_one(record)
        out = {}
        @fields.each do |key, schema|
          value = record[key]
          formatted = schema.format(value)
          next if formatted.nil? # field does not exists, or null value
          out[key] = formatted
        end
        out
      end

      private
      def register_record_field(name)
        if !@fields.key?(name)
          @fields[name] = RecordSchema.new(name)
        else
          unless @fields[name].kind_of?(RecordSchema)
            raise ConfigError, "field #{name} is required to be a record but already registered as #{@field[name]}"
          end
        end
      end
    end
  end
end<|MERGE_RESOLUTION|>--- conflicted
+++ resolved
@@ -58,22 +58,10 @@
 
     # table_id
     #   In Table ID, enter a name for your new table. Naming rules are the same as for your dataset.
-<<<<<<< HEAD
-    config_param :table, :string, :default => nil
-    config_param :tables, :string, :default => nil
-
-    config_param :auto_create_table, :bool, :default => false
-
-    config_param :schema_path, :string, :default => nil
-    config_param :fetch_schema, :bool, :default => false
-    config_param :field_string,  :string, :default => nil
-    config_param :field_integer, :string, :default => nil
-    config_param :field_float,   :string, :default => nil
-    config_param :field_boolean, :string, :default => nil
-    config_param :field_timestamp, :string, :default => nil
-=======
     config_param :table, :string, default: nil
     config_param :tables, :string, default: nil
+
+    config_param :auto_create_table, :bool, default: false
 
     config_param :schema_path, :string, default: nil
     config_param :fetch_schema, :bool, default: false
@@ -82,7 +70,6 @@
     config_param :field_float,   :string, default: nil
     config_param :field_boolean, :string, default: nil
     config_param :field_timestamp, :string, default: nil
->>>>>>> 3ab28c96
     ### TODO: record field stream inserts doesn't works well?
     ###  At table creation, table type json + field type record -> field type validation fails
     ###  At streaming inserts, schema cannot be specified
@@ -309,26 +296,16 @@
       unless res.success?
         # api_error? -> client cache clear
         @cached_client = nil
-<<<<<<< HEAD
-
-        message = res.body
-        if res.body =~ /^\{/
-          begin
-            res_obj = JSON.parse(res.body)
-            message = res_obj['error']['message'] || res.body
-          rescue => e
-            log.warn "Parse error: google api error response body", :body => res.body
-          end
+
+        res_obj = extract_response_obj(res.body)
+        message = res_obj['error']['message'] || res.body
+        if res_obj
           if @auto_create_table and res_obj and res_obj['error']['code'] == 404 and /Not Found: Table/ =~ message.to_s
             # Table Not Found: Auto Create Table
             create_table(table_id)
           end
         end
-        log.error "tabledata.insertAll API", :project_id => @project, :dataset => @dataset, :table => table_id, :code => res.status, :message => message
-=======
-        message = extract_error_message(res.body)
         log.error "tabledata.insertAll API", project_id: @project, dataset: @dataset, table: table_id, code: res.status, message: message
->>>>>>> 3ab28c96
         raise "failed to insert into bigquery" # TODO: error class
       end
     end
@@ -412,12 +389,18 @@
     #   client
     # end
 
-    def extract_error_message(response_body)
-      return response_body unless response_body =~ /^\{/
-      JSON.parse(response_body)['error']['message'] || response_body
+    def extract_response_obj(response_body)
+      return nil unless response_body =~ /^\{/
+      JSON.parse(response_body)
     rescue
       log.warn "Parse error: google api error response body", body: response_body
-      response_body
+      return nil
+    end
+
+    def extract_error_message(response_body)
+      res_obj = extract_response_obj(response_body)
+      return response_body if res_obj.nil?
+      res_obj['error']['message'] || response_body
     end
 
     class FieldSchema
